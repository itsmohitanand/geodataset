import json
from abc import ABC, abstractmethod
from pathlib import Path
from typing import List, Union
from warnings import warn

import albumentations

from geodataset.utils import CocoNameConvention, PointCloudCocoNameConvention

<<<<<<< HEAD
=======

>>>>>>> 20f4275e
class BaseDataset(ABC):
    """
    Abstract class for a dataset. Requires the implementation of methods needed for use with PyTorch's DataLoader:
    __getitem__, __len__ and __iter__.
    """
    @abstractmethod
    def __getitem__(self, idx: int):
        pass

    @abstractmethod
    def __len__(self):
        pass

    @abstractmethod
    def __iter__(self):
        pass


# class BasePointCloudCocoDataset(BaseDataset, ABC):
#     def __init__(self, fold: str, root_path: Union[str, List[str], Path, List[Path]]):
                 
#         self.fold = fold
#         self.root_path = root_path
#         self.tiles = {}
#         self.tiles_path_to_id_mapping = {}
#         self.cocos_detected = []

#         if isinstance(self.root_path, (str, Path)):
#             self.root_path = [self.root_path]

#         self.root_path = [Path(x) for x in self.root_path]

#         self._load_coco_datasets(directories=self.root_path)
#         self._find_tiles_paths(directories=self.root_path)
#         self._remove_tiles_not_found()

#         if len(self.cocos_detected) == 0:
#             raise Exception(f"No COCO datasets for fold '{self.fold}' were found in the specified root folder.")
#         elif len(self.cocos_detected) > 0 and len(self.tiles) == 0:
#             raise Exception(f"Could not find find any tiles associated with the COCO files found."
#                             f" COCO files found: {self.cocos_detected}.")

#         print(f"Found {len(self.tiles)} tiles and {sum([len(self.tiles[x]['labels']) for x in self.tiles])} labels"
#               f" for fold {self.fold}.")
    

class BaseLabeledPointCloudCocoDataset(BaseDataset, ABC):
    def __init__(self,
                 fold: str,
                 root_path: Union[str, List[str], Path, List[Path]],
                 ):
        self.fold = fold
        self.root_path = root_path
        self.tiles = {}
        self.tiles_path_to_id_mapping = {}
        self.category_id_to_metadata_mapping = {}
        self.cocos_detected = []

        if isinstance(self.root_path, (str, Path)):
            self.root_path = [self.root_path]

        self.root_path = [Path(x) for x in self.root_path]

        self._load_coco_datasets(directories=self.root_path)
        self._find_tiles_paths(directories=self.root_path)
        self._remove_tiles_not_found()
        self._filter_tiles_without_box()

        if len(self.cocos_detected) == 0:
            raise Exception(f"No COCO datasets for fold '{self.fold}' were found in the specified root folder.")
        elif len(self.cocos_detected) > 0 and len(self.tiles) == 0:
            raise Exception(f"Could not find find any tiles associated with the COCO files found."
                            f" COCO files found: {self.cocos_detected}.")

        print(f"Found {len(self.tiles)} tiles and {sum([len(self.tiles[x]['labels']) for x in self.tiles])} labels"
              f" for fold {self.fold}.")

    def _load_coco_datasets(self, directories: List[Path]):
        """
        Loads the dataset by traversing the directory tree and loading relevant COCO JSON files.
        """
        for directory in directories:
            for path in directory.iterdir():
                if path.is_file() and path.name.endswith(f".json") and "pc_coco" in path.name:
                        product_name, scale_factor, ground_resolution, voxel_size, fold  = PointCloudCocoNameConvention.parse_name(path.name)
                        if fold == self.fold:
                            self._load_coco_json(json_path=path)
                elif path.is_dir() and path.name != 'tiles' and not path.name.startswith("pc_tiles"):
                    self._load_coco_datasets(directories=[path])
    
    def _load_coco_json(self, json_path: Path):
        """
        Loads a COCO JSON file and its associated tiles.

        Parameters:
        - json_path: pathlib.Path, the path to the COCO JSON file.
        """

        with open(json_path) as f:
            coco_data = json.load(f)
        self._reindex_coco_data(coco_data=coco_data)
        self.cocos_detected.append(json_path)

    def _reindex_coco_data(self, coco_data: dict):
        """
        Re-indexes the COCO data to ensure unique tile and annotation IDs.

        Parameters:
        - coco_data: dict, the COCO dataset loaded from a JSON file.
        """
        coco_tiles = {}
        for image in coco_data['point_cloud']:
            
            tile_name = image['file_name']

            if tile_name not in self.tiles_path_to_id_mapping:
                new_tile_id = len(self.tiles)
                self.tiles_path_to_id_mapping[tile_name] = new_tile_id
                self.tiles[new_tile_id] = {
                    'name': tile_name,
                    'height': image['height'],
                    'width': image['width'],
                    'labels': [],
                    "min_x": image['min_x'],
                    "max_x": image['max_x'],
                    "min_y": image['min_y'],
                    "max_y": image['max_y'],
                }

            # Keeping track of the original tile id from the COCO dataset to the tile name
            coco_tiles[image['id']] = tile_name

        for category in coco_data['categories']:
            category_id = category['id']
            if category_id not in self.category_id_to_metadata_mapping:
                self.category_id_to_metadata_mapping[category_id] = category
            elif category_id in self.category_id_to_metadata_mapping and self.category_id_to_metadata_mapping[category_id]['name'] != category['name']:
                raise Exception(f"Category with id {category_id} is duplicated in the COCO dataset,"
                                f" or the same category id exists in different COCO datasets present in the root folder.")

        for annotation in coco_data['annotations']:
            # Finding the associated tile name given the tile id from the COCO dataset
            tile_name = coco_tiles[annotation['image_id']]
            # Finding the tile id in this python dataset, not the tile id in the original COCO dataset
            tile_id = self.tiles_path_to_id_mapping[tile_name]
            if not annotation['category_id']:
                # Making sure any annotation without category is assigned None as category
                annotation['category_id'] = None
            self.tiles[tile_id]['labels'].append(annotation)

    def _find_tiles_paths(self, directories: List[Path]):
        """
        Loads the dataset by traversing the directory tree and loading relevant COCO JSON files.
        """

        for directory in directories:
            if directory.is_dir() and directory.name.startswith("pc_tiles"):
                for tile_path in directory.iterdir():
                    if tile_path.name in self.tiles_path_to_id_mapping:
                        tile_id = self.tiles_path_to_id_mapping[tile_path.name]
                        if 'path' in self.tiles[tile_id] and self.tiles[tile_id]['path'] != tile_path:
                            raise Exception(
                                f"At least two tiles under the root directories {self.root_path} have the same"
                                f" name, which is ambiguous. Make sure all tiles have unique names. The 2"
                                f" ambiguous tiles are {tile_path} and {self.tiles[tile_id]['path']}.")
                        self.tiles[tile_id]['path'] = tile_path

            if directory.is_dir():
                for path in directory.iterdir():
                    if path.is_dir():
                        self._find_tiles_paths(directories=[path])


    def _remove_tiles_not_found(self):
        original_tiles_number = len(self.tiles)
        tile_ids_to_delete = []
        for tile_id, tile in self.tiles.items():
            if 'path' not in tile:
                tile_ids_to_delete.append(tile_id)

        for tile_id in tile_ids_to_delete:
            del self.tiles[tile_id]

        new_tiles_number = len(self.tiles)

        if original_tiles_number != new_tiles_number:
            warn(f"Had to remove {original_tiles_number - new_tiles_number} tiles out of {original_tiles_number}"
                 f" as they could not be found in the root folder or its sub-folders.")
            # Need to reindex the tile ids for __getitem__
            self._reindex_tiles()

    def _filter_tiles_without_box(self):
        # Remove tiles without annotation for training
        original_tiles_number = len(self.tiles)

        tile_ids_without_labels = []
        for tile_id, tile in self.tiles.items():
            if len(tile['labels']) == 0:
                tile_ids_without_labels.append(tile_id)

        for tile_id in tile_ids_without_labels:
            del self.tiles[tile_id]

        new_tiles_number = len(self.tiles)

        if original_tiles_number != new_tiles_number:
            warn(f"Had to remove {original_tiles_number - new_tiles_number} tiles out of {original_tiles_number}"
                 f" as they do not contain annotation in the training set.")
            # Need to reindex the tile ids for __getitem__
            self._reindex_tiles()

    def _reindex_tiles(self):
        reindexed_tiles = {}
        for i, (_, tile) in enumerate(self.tiles.items()):
            reindexed_tiles[i] = tile
        self.tiles = reindexed_tiles

    def __len__(self):
        """
        Returns the total number of tiles in the dataset.

        Returns:
        - An integer count of the tiles.
        """
        return len(self.tiles)

    def __iter__(self):
        """
        Iterates over the tiles in the dataset.
        """
        for i in range(len(self)):
            yield self[i]


class BaseLabeledRasterCocoDataset(BaseDataset, ABC):
    """
    Abstract class for a dataset that loads COCO datasets and their associated tiles (images).
    It will recursively search for COCO json files and .tif tiles in the specified root folder and its sub-folders.
    The COCO json files should follow the naming convention defined in the :class:`utils.CocoNameConvention` class.
    COCO jsons generated by this library should automatically follow this convention.

    This class implements the __len__ and __iter__ methods, and requires the implementation of the __getitem__ method.
    It is a great starting point to create your own custom dataset, if the ones provided in this library (ex: :class:`~geodataset.dataset.DetectionLabeledRasterCocoDataset`, :class:`~geodataset.dataset.SegmentationLabeledRasterCocoDataset`, ...) do not fit
    your needs.

    Parameters
    ----------
    fold: str
        The dataset fold to load (e.g., 'train', 'valid', 'test'...).
    root_path: str or List[str] or pathlib.Path or List[pathlib.Path]
        The root directory of the dataset.
    transform: albumentations.core.composition.Compose
        A composition of transformations to apply to the tiles.
    """
    def __init__(self,
                 fold: str,
                 root_path: str or List[str] or Path or List[Path],
                 transform: albumentations.core.composition.Compose = None):
        self.fold = fold
        self.root_path = root_path
        self.transform = transform
        self.tiles = {}
        self.tiles_path_to_id_mapping = {}
        self.category_id_to_metadata_mapping = {}
        self.cocos_detected = []

        if isinstance(self.root_path, (str, Path)):
            self.root_path = [self.root_path]

        self.root_path = [Path(x) for x in self.root_path]

        self._load_coco_datasets(directories=self.root_path)
        self._find_tiles_paths(directories=self.root_path)
        self._remove_tiles_not_found()
        self._filter_tiles_without_box()

        if len(self.cocos_detected) == 0:
            raise Exception(f"No COCO datasets for fold '{self.fold}' were found in the specified root folder.")
        elif len(self.cocos_detected) > 0 and len(self.tiles) == 0:
            raise Exception(f"Could not find find any tiles associated with the COCO files found."
                            f" COCO files found: {self.cocos_detected}.")

        print(f"Found {len(self.tiles)} tiles and {sum([len(self.tiles[x]['labels']) for x in self.tiles])} labels"
              f" for fold {self.fold}.")

    def _load_coco_datasets(self, directories: List[Path]):
        """
        Loads the dataset by traversing the directory tree and loading relevant COCO JSON files.
        """
        for directory in directories:
            for path in directory.iterdir():
                if path.is_file() and path.name.endswith(f".json"):
                    try:
                        product_name, scale_factor, ground_resolution, fold = CocoNameConvention.parse_name(path.name)
                        if fold == self.fold:
                            self._load_coco_json(json_path=path)
                    except ValueError:
                        return
                elif path.is_dir() and path.name != 'tiles':
                    self._load_coco_datasets(directories=[path])

    def _load_coco_json(self, json_path: Path):
        """
        Loads a COCO JSON file and its associated tiles.

        Parameters:
        - json_path: pathlib.Path, the path to the COCO JSON file.
        """

        with open(json_path) as f:
            coco_data = json.load(f)
        self._reindex_coco_data(coco_data=coco_data)
        self.cocos_detected.append(json_path)

    def _reindex_coco_data(self, coco_data: dict):
        """
        Re-indexes the COCO data to ensure unique tile and annotation IDs.

        Parameters:
        - coco_data: dict, the COCO dataset loaded from a JSON file.
        """
        coco_tiles = {}
        for image in coco_data['images']:
            tile_name = image['file_name']

            if tile_name not in self.tiles_path_to_id_mapping:
                new_tile_id = len(self.tiles)
                self.tiles_path_to_id_mapping[tile_name] = new_tile_id
                self.tiles[new_tile_id] = {
                    'name': tile_name,
                    'height': image['height'],
                    'width': image['width'],
                    'labels': []
                }

            # Keeping track of the original tile id from the COCO dataset to the tile name
            coco_tiles[image['id']] = tile_name

        for category in coco_data['categories']:
            category_id = category['id']
            if category_id not in self.category_id_to_metadata_mapping:
                self.category_id_to_metadata_mapping[category_id] = category
            elif category_id in self.category_id_to_metadata_mapping and self.category_id_to_metadata_mapping[category_id]['name'] != category['name']:
                raise Exception(f"Category with id {category_id} is duplicated in the COCO dataset,"
                                f" or the same category id exists in different COCO datasets present in the root folder.")

        for annotation in coco_data['annotations']:
            # Finding the associated tile name given the tile id from the COCO dataset
            tile_name = coco_tiles[annotation['image_id']]
            # Finding the tile id in this python dataset, not the tile id in the original COCO dataset
            tile_id = self.tiles_path_to_id_mapping[tile_name]
            if not annotation['category_id']:
                # Making sure any annotation without category is assigned None as category
                annotation['category_id'] = None
            self.tiles[tile_id]['labels'].append(annotation)

    def _find_tiles_paths(self, directories: List[Path]):
        """
        Loads the dataset by traversing the directory tree and loading relevant COCO JSON files.
        """
        for directory in directories:
            if directory.is_dir() and directory.name == 'tiles':
                for tile_path in directory.iterdir():
                    if tile_path.name in self.tiles_path_to_id_mapping:
                        tile_id = self.tiles_path_to_id_mapping[tile_path.name]
                        if 'path' in self.tiles[tile_id] and self.tiles[tile_id]['path'] != tile_path:
                            raise Exception(
                                f"At least two tiles under the root directories {self.root_path} have the same"
                                f" name, which is ambiguous. Make sure all tiles have unique names. The 2"
                                f" ambiguous tiles are {tile_path} and {self.tiles[tile_id]['path']}.")
                        self.tiles[tile_id]['path'] = tile_path

            if directory.is_dir():
                for path in directory.iterdir():
                    if path.is_dir():
                        self._find_tiles_paths(directories=[path])

    def _remove_tiles_not_found(self):
        original_tiles_number = len(self.tiles)
        tile_ids_to_delete = []
        for tile_id, tile in self.tiles.items():
            if 'path' not in tile:
                tile_ids_to_delete.append(tile_id)

        for tile_id in tile_ids_to_delete:
            del self.tiles[tile_id]

        new_tiles_number = len(self.tiles)

        if original_tiles_number != new_tiles_number:
            warn(f"Had to remove {original_tiles_number - new_tiles_number} tiles out of {original_tiles_number}"
                 f" as they could not be found in the root folder or its sub-folders.")
            # Need to reindex the tile ids for __getitem__
            self._reindex_tiles()

    def _filter_tiles_without_box(self):
        # Remove tiles without annotation for training
        original_tiles_number = len(self.tiles)

        tile_ids_without_labels = []
        for tile_id, tile in self.tiles.items():
            if len(tile['labels']) == 0:
                tile_ids_without_labels.append(tile_id)

        for tile_id in tile_ids_without_labels:
            del self.tiles[tile_id]

        new_tiles_number = len(self.tiles)

        if original_tiles_number != new_tiles_number:
            warn(f"Had to remove {original_tiles_number - new_tiles_number} tiles out of {original_tiles_number}"
                 f" as they do not contain annotation in the training set.")
            # Need to reindex the tile ids for __getitem__
            self._reindex_tiles()

    def _reindex_tiles(self):
        reindexed_tiles = {}
        for i, (_, tile) in enumerate(self.tiles.items()):
            reindexed_tiles[i] = tile
        self.tiles = reindexed_tiles

    def __len__(self):
        """
        Returns the total number of tiles in the dataset.

        Returns:
        - An integer count of the tiles.
        """
        return len(self.tiles)

    def __iter__(self):
        """
        Iterates over the tiles in the dataset.
        """
        for i in range(len(self)):
            yield self[i]<|MERGE_RESOLUTION|>--- conflicted
+++ resolved
@@ -8,10 +8,7 @@
 
 from geodataset.utils import CocoNameConvention, PointCloudCocoNameConvention
 
-<<<<<<< HEAD
-=======
-
->>>>>>> 20f4275e
+
 class BaseDataset(ABC):
     """
     Abstract class for a dataset. Requires the implementation of methods needed for use with PyTorch's DataLoader:
